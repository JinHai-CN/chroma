--- conflicted
+++ resolved
@@ -191,20 +191,6 @@
             del self.embeddings["metadatas"][i]
             del self.embeddings["documents"][i]
 
-<<<<<<< HEAD
-=======
-    def _update_embeddings(self, embeddings: strategies.EmbeddingSet):
-        for i in range(len(embeddings["ids"])):
-            idx = self.embeddings["ids"].index(embeddings["ids"][i])
-            if embeddings["embeddings"]:
-                self.embeddings["embeddings"][idx] = embeddings["embeddings"][i]
-            if embeddings["metadatas"]:
-                self.embeddings["metadatas"][idx] = embeddings["metadatas"][i]
-            if embeddings["documents"]:
-                self.embeddings["documents"][idx] = embeddings["documents"][i]
-
-
->>>>>>> 29dff1af
 def test_embeddings_state(caplog, api):
     caplog.set_level(logging.ERROR)
     run_state_machine_as_test(lambda: EmbeddingStateMachine(api))
